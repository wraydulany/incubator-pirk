/*
 * Licensed to the Apache Software Foundation (ASF) under one
 * or more contributor license agreements.  See the NOTICE file
 * distributed with this work for additional information
 * regarding copyright ownership.  The ASF licenses this file
 * to you under the Apache License, Version 2.0 (the
 * "License"); you may not use this file except in compliance
 * with the License.  You may obtain a copy of the License at
 *
 *   http://www.apache.org/licenses/LICENSE-2.0
 *
 * Unless required by applicable law or agreed to in writing,
 * software distributed under the License is distributed on an
 * "AS IS" BASIS, WITHOUT WARRANTIES OR CONDITIONS OF ANY
 * KIND, either express or implied.  See the License for the
 * specific language governing permissions and limitations
 * under the License.
 */
package org.apache.pirk.test.utils;

import static org.junit.Assert.fail;

import java.io.File;
import java.io.IOException;
import java.util.ArrayList;
import java.util.HashMap;
import java.util.List;

import com.fasterxml.jackson.databind.JsonNode;
import org.apache.pirk.encryption.Paillier;
import org.apache.pirk.querier.wideskies.Querier;
import org.apache.pirk.querier.wideskies.QuerierConst;
import org.apache.pirk.querier.wideskies.decrypt.DecryptResponse;
import org.apache.pirk.querier.wideskies.encrypt.EncryptQuery;
import org.apache.pirk.query.wideskies.Query;
import org.apache.pirk.query.wideskies.QueryInfo;
import org.apache.pirk.query.wideskies.QueryUtils;
import org.apache.pirk.responder.wideskies.standalone.Responder;
import org.apache.pirk.response.wideskies.Response;
import org.apache.pirk.schema.query.QuerySchema;
import org.apache.pirk.schema.query.QuerySchemaRegistry;
import org.apache.pirk.schema.response.QueryResponseJSON;
import org.apache.pirk.serialization.LocalFileSystemStore;
import org.apache.pirk.utils.PIRException;
import org.apache.pirk.utils.SystemConfiguration;
import org.slf4j.Logger;
import org.slf4j.LoggerFactory;

public class StandaloneQuery
{
  private static final Logger logger = LoggerFactory.getLogger(StandaloneQuery.class);

  static String queryFileDomain = "qfDomain";
  static String queryFileIP = "qfIP";

  String testDataSchemaName = "testDataSchema";
  String testQuerySchemaName = "testQuerySchema";

  // Base method to perform the query
<<<<<<< HEAD
  public static ArrayList<QueryResponseJSON> performStandaloneQuery(ArrayList<JsonNode> dataElements, String queryType, ArrayList<String> selectors,
=======
  public static List<QueryResponseJSON> performStandaloneQuery(ArrayList<JSONObject> dataElements, String queryType, ArrayList<String> selectors,
>>>>>>> 9233b19e
      int numThreads, boolean testFalsePositive) throws IOException, InterruptedException, PIRException
  {
    logger.info("Performing watchlisting: ");

    QuerySchema qSchema = QuerySchemaRegistry.get(queryType);

    // Create the necessary files
    LocalFileSystemStore storage = new LocalFileSystemStore();
    String querySideOuputFilePrefix = "querySideOut";
    File fileQuerier = File.createTempFile(querySideOuputFilePrefix + "-" + QuerierConst.QUERIER_FILETAG, ".txt");
    File fileQuery = File.createTempFile(querySideOuputFilePrefix + "-" + QuerierConst.QUERY_FILETAG, ".txt");
    String responseFile = "encryptedResponse";
    File fileResponse = File.createTempFile(responseFile, ".txt");
    String finalResultsFile = "finalResultFile";
    File fileFinalResults = File.createTempFile(finalResultsFile, ".txt");

    logger.info("fileQuerier = " + fileQuerier.getAbsolutePath() + " fileQuery  = " + fileQuery.getAbsolutePath() + " responseFile = "
        + fileResponse.getAbsolutePath() + " fileFinalResults = " + fileFinalResults.getAbsolutePath());

    boolean embedSelector = SystemConfiguration.getBooleanProperty("pirTest.embedSelector", false);
    boolean useExpLookupTable = SystemConfiguration.getBooleanProperty("pirTest.useExpLookupTable", false);
    boolean useHDFSExpLookupTable = SystemConfiguration.getBooleanProperty("pirTest.useHDFSExpLookupTable", false);

    // Set the necessary objects
    QueryInfo queryInfo = new QueryInfo(BaseTests.queryIdentifier, selectors.size(), BaseTests.hashBitSize, BaseTests.hashKey, BaseTests.dataPartitionBitSize,
        queryType, useExpLookupTable, embedSelector, useHDFSExpLookupTable);

    if (SystemConfiguration.getBooleanProperty("pir.embedQuerySchema", false))
    {
      queryInfo.addQuerySchema(qSchema);
    }

    Paillier paillier = new Paillier(BaseTests.paillierBitSize, BaseTests.certainty);

    // Perform the encryption
    logger.info("Performing encryption of the selectors - forming encrypted query vectors:");
    EncryptQuery encryptQuery = new EncryptQuery(queryInfo, selectors, paillier);
    encryptQuery.encrypt(numThreads);
    logger.info("Completed encryption of the selectors - completed formation of the encrypted query vectors:");

    // Dork with the embedSelectorMap to generate a false positive for the last valid selector in selectors
    if (testFalsePositive)
    {
      Querier querier = encryptQuery.getQuerier();
      HashMap<Integer,String> embedSelectorMap = querier.getEmbedSelectorMap();
      logger.info("embedSelectorMap((embedSelectorMap.size()-2)) = " + embedSelectorMap.get((embedSelectorMap.size() - 2)) + " selector = "
          + selectors.get((embedSelectorMap.size() - 2)));
      embedSelectorMap.put((embedSelectorMap.size() - 2), "fakeEmbeddedSelector");
    }

    // Write necessary output files
    storage.store(fileQuerier, encryptQuery.getQuerier());
    storage.store(fileQuery, encryptQuery.getQuery());

    // Perform the PIR query and build the response elements
    logger.info("Performing the PIR Query and constructing the response elements:");
    Query query = storage.recall(fileQuery, Query.class);
    Responder pirResponder = new Responder(query);
    logger.info("Query and Responder elements constructed");
    for (JsonNode jsonData : dataElements)
    {
      String selector = QueryUtils.getSelectorByQueryTypeJSON(qSchema, jsonData);
      logger.info("selector = " + selector + " numDataElements = " + jsonData.size());
      try
      {
        pirResponder.addDataElement(selector, jsonData);
      } catch (Exception e)
      {
        logger.error("Could not add data element.", e);
        fail(e.toString());
      }
    }
    logger.info("Completed the PIR Query and construction of the response elements:");

    // Set the response object, extract, write to file
    logger.info("Forming response from response elements; writing to a file");
    pirResponder.setResponseElements();
    Response responseOut = pirResponder.getResponse();
    storage.store(fileResponse, responseOut);
    logger.info("Completed forming response from response elements and writing to a file");

    // Perform decryption
    // Reconstruct the necessary objects from the files
    logger.info("Performing decryption; writing final results file");
    Response responseIn = storage.recall(fileResponse, Response.class);
    Querier querier = storage.recall(fileQuerier, Querier.class);

    // Perform decryption and output the result file
    DecryptResponse decryptResponse = new DecryptResponse(responseIn, querier);
    decryptResponse.decrypt(numThreads);
    decryptResponse.writeResultFile(fileFinalResults);
    logger.info("Completed performing decryption and writing final results file");

    // Read in results
    logger.info("Reading in and checking results");
    List<QueryResponseJSON> results = TestUtils.readResultsFile(fileFinalResults);

    // Clean up
    fileQuerier.delete();
    fileQuery.delete();
    fileResponse.delete();
    fileFinalResults.delete();

    return results;
  }
}<|MERGE_RESOLUTION|>--- conflicted
+++ resolved
@@ -57,11 +57,7 @@
   String testQuerySchemaName = "testQuerySchema";
 
   // Base method to perform the query
-<<<<<<< HEAD
-  public static ArrayList<QueryResponseJSON> performStandaloneQuery(ArrayList<JsonNode> dataElements, String queryType, ArrayList<String> selectors,
-=======
-  public static List<QueryResponseJSON> performStandaloneQuery(ArrayList<JSONObject> dataElements, String queryType, ArrayList<String> selectors,
->>>>>>> 9233b19e
+  public static List<QueryResponseJSON> performStandaloneQuery(ArrayList<JsonNode> dataElements, String queryType, ArrayList<String> selectors,
       int numThreads, boolean testFalsePositive) throws IOException, InterruptedException, PIRException
   {
     logger.info("Performing watchlisting: ");
