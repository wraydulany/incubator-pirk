<?xml version="1.0" encoding="UTF-8"?>
<!--
  ~ Licensed to the Apache Software Foundation (ASF) under one or more
  ~ contributor license agreements.  See the NOTICE file distributed with
  ~ this work for additional information regarding copyright ownership.
  ~ The ASF licenses this file to You under the Apache License, Version 2.0
  ~ (the "License"); you may not use this file except in compliance with
  ~ the License.  You may obtain a copy of the License at
  ~
  ~    http://www.apache.org/licenses/LICENSE-2.0
  ~
  ~ Unless required by applicable law or agreed to in writing, software
  ~ distributed under the License is distributed on an "AS IS" BASIS,
  ~ WITHOUT WARRANTIES OR CONDITIONS OF ANY KIND, either express or implied.
  ~ See the License for the specific language governing permissions and
  ~ limitations under the License.
  -->

<project xmlns="http://maven.apache.org/POM/4.0.0" xmlns:xsi="http://www.w3.org/2001/XMLSchema-instance"
	xsi:schemaLocation="http://maven.apache.org/POM/4.0.0 http://maven.apache.org/xsd/maven-4.0.0.xsd">
	<modelVersion>4.0.0</modelVersion>


	<groupId>org.apache.pirk</groupId>
	<artifactId>apache-pirk</artifactId>
	<version>0.0.1-SNAPSHOT</version>
	<packaging>jar</packaging>

	<name>Apache Pirk (incubating) Project</name>
	<description>Apache Pirk (incubating) is a framework for scalable Private Information Retrieval (PIR). </description>
	<url>http://pirk.incubator.apache.org/</url>

	<!-- this is the year of inception at ASF -->
	<inceptionYear>2016</inceptionYear>

	<organization>
		<name>The Apache Software Foundation</name>
		<url>https://www.apache.org</url>
	</organization>

	<licenses>
		<license>
			<name>Apache License, Version 2.0</name>
			<url>https://www.apache.org/licenses/LICENSE-2.0</url>
		</license>
	</licenses>

	<mailingLists>
		<mailingList>
			<name>Dev</name>
			<subscribe>dev-subscribe@pirk.incubator.apache.org</subscribe>
			<unsubscribe>dev-unsubscribe@pirk.incubator.apache.org</unsubscribe>
			<post>dev@pirk.incubator.apache.org</post>
			<archive>http://mail-archives.apache.org/mod_mbox/incubator-pirk-dev/</archive>
		</mailingList>
		<mailingList>
			<name>Commits</name>
			<subscribe>commits-subscribe@pirk.incubator.apache.org</subscribe>
			<unsubscribe>commits-unsubscribe@pirk.incubator.apache.org</unsubscribe>
			<archive>http://mail-archives.apache.org/mod_mbox/incubator-pirk-commits</archive>
		</mailingList>
	</mailingLists>

	<scm>
		<connection>scm:git:git://git.apache.org/incubator-pirk.git</connection>
		<developerConnection>scm:git:https://git-wip-us.apache.org/repos/asf/incubator-pirk.git</developerConnection>
		<url>https://git-wip-us.apache.org/repos/asf?p=incubator-pirk.git</url>
		<tag>HEAD</tag>
	</scm>

	<issueManagement>
		<system>JIRA</system>
		<url>https://issues.apache.org/jira/browse/PIRK</url>
	</issueManagement>

	<repositories>
		<repository>
			<id>mvn-public</id>
			<url>http://mvnrepository.com/artifact</url>
			<snapshots>
				<updatePolicy>always</updatePolicy>
			</snapshots>
		</repository>

	</repositories>

	<properties>
		<project.build.sourceEncoding>UTF-8</project.build.sourceEncoding>
		<maven.compiler.source>1.8</maven.compiler.source>
		<maven.compiler.target>1.8</maven.compiler.target>
		<scala.version>2.10.4</scala.version>
		<jmh.version>1.11.3</jmh.version>
		<benchmarkjar.name>benchmarks</benchmarkjar.name>
		<javac.target>1.8</javac.target>
		<slf4j.version>1.7.21</slf4j.version>
		<log4j2.version>2.6.2</log4j2.version>
		<junit.version>4.12</junit.version>
		<log4j.configuration>log4j2.properties</log4j.configuration>
	</properties>

	<dependencies>
		<dependency>
			<groupId>log4j</groupId>
			<artifactId>log4j</artifactId>
			<version>1.2.17</version>
		</dependency>

		<dependency>
			<groupId>junit</groupId>
			<artifactId>junit</artifactId>
			<version>4.12</version>
		</dependency>

		<dependency>
			<groupId>org.apache.commons</groupId>
			<artifactId>commons-math3</artifactId>
			<version>3.3</version>
		</dependency>

		<dependency>
			<groupId>com.googlecode.json-simple</groupId>
			<artifactId>json-simple</artifactId>
			<version>1.1</version>
		</dependency>

        <dependency>
            <groupId>com.fasterxml.jackson.core</groupId>
            <artifactId>jackson-databind</artifactId>
            <version>2.8.1</version>
        </dependency>

		<dependency>
			<groupId>commons-net</groupId>
			<artifactId>commons-net</artifactId>
			<version>3.3</version>
		</dependency>

		<dependency>
			<groupId>org.apache.hadoop</groupId>
			<artifactId>hadoop-common</artifactId>
			<version>2.7.2</version>
		</dependency>

		<dependency>
			<groupId>org.apache.hadoop</groupId>
			<artifactId>hadoop-mapreduce-client-core</artifactId>
			<version>2.7.2</version>
		</dependency>

		<dependency>
			<groupId>org.apache.hadoop</groupId>
			<artifactId>hadoop-client</artifactId>
			<version>2.7.2</version>
		</dependency>

		<dependency>
			<groupId>org.apache.spark</groupId>
			<artifactId>spark-core_2.11</artifactId>
			<version>1.6.1</version>
		</dependency>

		<dependency>
			<groupId>org.elasticsearch</groupId>
			<artifactId>elasticsearch-hadoop</artifactId>
			<version>2.1.2</version>
			<exclusions>
				<exclusion>
					<artifactId>commons-net</artifactId>
					<groupId>commons-net</groupId>
				</exclusion>
				<exclusion>
                  <groupId>org.apache.hive</groupId>
                  <artifactId>hive-service</artifactId>
              	</exclusion>
				<exclusion>
					<groupId>org.slf4j</groupId>
					<artifactId>slf4j-log4j12</artifactId>
				</exclusion>
				<exclusion>
					<groupId>org.slf4j</groupId>
					<artifactId>log4j-over-slf4j</artifactId>
				</exclusion>
			</exclusions>
		</dependency>

		<!-- Square's JNA GMP module -->
		<dependency>
			<groupId>com.squareup.jnagmp</groupId>
			<artifactId>jnagmp</artifactId>
			<version>1.1.0</version>
		</dependency>

		<!-- JMH for benchmarking the Paillier functions -->
		<dependency>
			<groupId>org.openjdk.jmh</groupId>
			<artifactId>jmh-core</artifactId>
			<version>${jmh.version}</version>
			<scope>provided</scope>
		</dependency>

		<dependency>
			<groupId>org.openjdk.jmh</groupId>
			<artifactId>jmh-generator-annprocess</artifactId>
			<version>${jmh.version}</version>
			<scope>provided</scope>
		</dependency>

		<!-- Sl4j modules -->
		<dependency>
			<groupId>org.slf4j</groupId>
			<artifactId>slf4j-api</artifactId>
			<version>${slf4j.version}</version>
		</dependency>

		<dependency>
			<groupId>org.apache.logging.log4j</groupId>
			<artifactId>log4j-slf4j-impl</artifactId>
			<version>2.6.2</version>
		</dependency>

	</dependencies>

	<build>
		<plugins>
			<plugin>
				<groupId>org.apache.maven.plugins</groupId>
				<artifactId>maven-surefire-plugin</artifactId>
			</plugin>
			<plugin>
				<groupId>org.apache.maven.plugins</groupId>
				<artifactId>maven-compiler-plugin</artifactId>
			</plugin>

			<plugin>
				<groupId>org.apache.maven.plugins</groupId>
				<artifactId>maven-jar-plugin</artifactId>
			</plugin>

			<plugin>
				<groupId>org.apache.maven.plugins</groupId>
				<artifactId>maven-shade-plugin</artifactId>
<<<<<<< HEAD
				<version>2.4.3</version> <!-- older versions of maven-shade-plugin make JMH painful -->

				<executions>
					<execution>
						<phase>package</phase>
						<id>main</id>
						<goals>
							<goal>shade</goal>
						</goals>
						<configuration>
							<shadedArtifactAttached>true</shadedArtifactAttached>
							<shadedClassifierName>exe</shadedClassifierName>
							<transformers>
								<transformer
									implementation="org.apache.maven.plugins.shade.resource.ManifestResourceTransformer">
								</transformer>
								<transformer
									implementation="org.apache.maven.plugins.shade.resource.ServicesResourceTransformer">
								</transformer>
							</transformers>
							<filters>
								<filter>
									<artifact>*:*</artifact>
									<excludes>
										<exclude>META-INF/*.SF</exclude>
										<exclude>META-INF/*.DSA</exclude>
										<exclude>META-INF/*.RSA</exclude>
									</excludes>
								</filter>
							</filters>
						</configuration>
					</execution>
					<execution>
						<phase>package</phase>
                        <goals>
                            <goal>shade</goal>
                        </goals>
                        <configuration>
                            <relocations>
                                <relocation>
                                    <pattern>com.fasterxml.jackson.core</pattern>
                                    <shadedPattern>com.pirkshaded.fasterxml.jackson.core</shadedPattern>
                                </relocation>
                            </relocations>
						</configuration>
					</execution>
                    <!-- in the version with benchmarks (pom-with-benchmarks.xml), this
                        is where that <execution></execution> lives -->

                </executions>
            </plugin>
            <plugin>
                <groupId>org.apache.rat</groupId>
                <artifactId>apache-rat-plugin</artifactId>
                <version>0.11</version>
                <configuration>
                    <excludes>
                        <exclude>nb-configuration.xml</exclude> <!-- courtesy excludes for netbeans users -->
                        <exclude>nbactions.xml</exclude> <!-- courtesy excludes for netbeans users -->
                        <exclude>DEPENDENCIES
                        </exclude> <!-- auto generated file by apache's maven config while building sources.zip -->
                        <exclude>.travis.yml</exclude> <!-- Travis CI Build Descriptor File -->
                        <exclude>appveyor.yml</exclude> <!-- AppVeyor CI Build Descriptor File -->
                    </excludes>
                </configuration>
                <dependencies>
                    <!-- workaround for RAT-158 -->
                    <dependency>
                        <groupId>org.apache.maven.doxia</groupId>
                        <artifactId>doxia-core</artifactId>
                        <version>1.6</version>
                        <exclusions>
                            <exclusion>
                                <groupId>xerces</groupId>
                                <artifactId>xercesImpl</artifactId>
                            </exclusion>
                        </exclusions>
                    </dependency>
                </dependencies>
            </plugin>
        </plugins>
=======
			</plugin>

			<plugin>
				<groupId>org.apache.rat</groupId>
				<artifactId>apache-rat-plugin</artifactId>
			</plugin>

			<plugin>
				<groupId>org.apache.maven.plugins</groupId>
				<artifactId>maven-release-plugin</artifactId>
			</plugin>
		</plugins>
>>>>>>> a5113dd3

		<pluginManagement>
			<plugins>
				<plugin>
					<groupId>org.apache.rat</groupId>
					<artifactId>apache-rat-plugin</artifactId>
					<version>0.12</version>
					<configuration>
						<excludes>
							<exclude>.travis.yml</exclude> <!-- Travis CI Build Descriptor File -->
							<exclude>findbugs-exclude.xml</exclude> <!-- False positives for FindBugs analysis -->
							<exclude>KEYS</exclude> <!-- GPG keys of Release Managers -->
							<exclude>eclipse*.xml</exclude> <!-- Exclude eclipse* xml -->
							<exclude>docs/*</exclude> <!-- Exclude docs -->
							<exclude>logs/*</exclude> <!-- Exclude logs -->
							<exclude>**/m2.conf</exclude> <!-- Exclude Maven conf which gets installed on travis and fails RAT check -->
						</excludes>
					</configuration>
					<dependencies>
						<!-- workaround for RAT-158 -->
						<dependency>
							<groupId>org.apache.maven.doxia</groupId>
							<artifactId>doxia-core</artifactId>
							<version>1.6</version>
							<exclusions>
								<exclusion>
									<groupId>xerces</groupId>
									<artifactId>xercesImpl</artifactId>
								</exclusion>
							</exclusions>
						</dependency>
					</dependencies>
					<executions>
						<execution>
							<phase>validate</phase>
							<goals>
								<goal>check</goal>
							</goals>
						</execution>
					</executions>
				</plugin>

				<plugin>
					<groupId>org.apache.maven.plugins</groupId>
					<artifactId>maven-surefire-plugin</artifactId>
					<version>2.18</version>
					<configuration>
						<redirectTestOutputToFile>true</redirectTestOutputToFile>
						<argLine combine.children="append">-Xmx1G
							-Djava.net.preferIPv4Stack=true
						</argLine>
						<systemPropertyVariables>
							<log4j.configuration>${log4j.configuration}</log4j.configuration>
						</systemPropertyVariables>
					</configuration>
					<dependencies>
						<dependency>
							<!-- Force surefire to use JUnit -->
							<groupId>org.apache.maven.surefire</groupId>
							<artifactId>surefire-junit4</artifactId>
							<version>2.18</version>
						</dependency>
					</dependencies>
				</plugin>

				<plugin>
					<groupId>org.apache.maven.plugins</groupId>
					<artifactId>maven-compiler-plugin</artifactId>
					<version>3.5.1</version>
					<configuration>
						<compilerVersion>${javac.target}</compilerVersion>
						<source>${javac.target}</source>
						<target>${javac.target}</target>
					</configuration>
				</plugin>

				<plugin>
					<groupId>org.apache.maven.plugins</groupId>
					<artifactId>maven-jar-plugin</artifactId>
					<version>3.0.1</version>
					<configuration>
						<excludes>
							<exclude>org/apache/pirk/benchmark/**</exclude>
							<exclude>org/openjdk/jmh/**</exclude>
						</excludes>
					</configuration>
				</plugin>

				<plugin>
					<groupId>org.apache.maven.plugins</groupId>
					<artifactId>maven-shade-plugin</artifactId>
					<version>2.4.3</version> <!-- older versions of maven-shade-plugin make JMH painful -->

					<executions>
						<execution>
							<phase>package</phase>
							<id>main</id>
							<goals>
								<goal>shade</goal>
							</goals>
							<configuration>
								<shadedArtifactAttached>true</shadedArtifactAttached>
								<shadedClassifierName>exe</shadedClassifierName>
								<transformers>
									<transformer
											implementation="org.apache.maven.plugins.shade.resource.ManifestResourceTransformer">
									</transformer>
									<transformer
											implementation="org.apache.maven.plugins.shade.resource.ServicesResourceTransformer">
									</transformer>
								</transformers>
								<filters>
									<filter>
										<artifact>*:*</artifact>
										<excludes>
											<exclude>META-INF/*.SF</exclude>
											<exclude>META-INF/*.DSA</exclude>
											<exclude>META-INF/*.RSA</exclude>
										</excludes>
									</filter>
								</filters>
							</configuration>
						</execution>

						<!-- in the version with benchmarks (pom-with-benchmarks.xml), this
							is where that <execution></execution> lives -->

					</executions>
				</plugin>

				<!--This plugin's configuration is used to store Eclipse m2e settings
					only. It has no influence on the Maven build itself. -->
				<plugin>
					<groupId>org.eclipse.m2e</groupId>
					<artifactId>lifecycle-mapping</artifactId>
					<version>1.0.0</version>
					<configuration>
						<lifecycleMappingMetadata>
							<pluginExecutions>
								<pluginExecution>
									<pluginExecutionFilter>
										<groupId>
											org.scala-tools
										</groupId>
										<artifactId>
											maven-scala-plugin
										</artifactId>
										<versionRange>
											[2.15.2,)
										</versionRange>
										<goals>
											<goal>testCompile</goal>
										</goals>
									</pluginExecutionFilter>
									<action>
										<ignore/>
									</action>
								</pluginExecution>
								<pluginExecution>
								    <pluginExecutionFilter>
								        <groupId>
								            org.apache.rat
								        </groupId>
								        <artifactId>
								            apache-rat-plugin
								        </artifactId>
								        <versionRange>
								            [0.11,)
								        </versionRange>
								        <goals>
								            <goal>check</goal>
								        </goals>
								    </pluginExecutionFilter>
								    <action>
								        <ignore/>
								    </action>
								</pluginExecution>
							</pluginExecutions>
						</lifecycleMappingMetadata>
					</configuration>
				</plugin>

				<plugin>
					<groupId>org.apache.maven.plugins</groupId>
					<artifactId>maven-release-plugin</artifactId>
					<version>2.5.1</version>
					<configuration>
						<useReleaseProfile>true</useReleaseProfile>
						<releaseProfiles>apache-release</releaseProfiles>
						<autoVersionSubmodules>true</autoVersionSubmodules>
						<goals>deploy</goals>
						<tagNameFormat>@{project.artifactId}-@{project.version}</tagNameFormat>
						<pushChanges>false</pushChanges>
						<localCheckout>true</localCheckout>
					</configuration>
					<executions>
						<execution>
							<id>default</id>
							<goals>
								<goal>perform</goal>
							</goals>
							<configuration>
								<pomFileName>pom.xml</pomFileName>
							</configuration>
						</execution>
					</executions>
				</plugin>
			</plugins>
		</pluginManagement>

	</build>

	<profiles>
		<profile>
			<!-- Performs execution of Integration Tests using the Maven FailSafe Plugin. The view of integration tests in this context
			are those tests interfacing with external sources and services requiring additional resources or credentials that cannot
			be explicitly provided. -->
			<id>integration-tests</id>
			<build>
				<plugins>
					<plugin>
						<groupId>org.apache.maven.plugins</groupId>
						<artifactId>maven-failsafe-plugin</artifactId>
						<executions>
							<execution>
								<goals>
									<goal>integration-test</goal>
									<goal>verify</goal>
								</goals>
							</execution>
						</executions>
					</plugin>
				</plugins>
			</build>
		</profile>
		<profile>
			<!-- Checks style and licensing requirements. This is a good idea to run
			for contributions and for the release process. While it would be nice to
			run always these plugins can considerably slow the build and have proven
			to create unstable builds in our multi-module project and when building using
			multiple threads. The stability issues seen with Checkstyle in multi-module
			builds include false-positives and false negatives. -->
			<id>contrib-check</id>
			<build>
				<plugins>
					<plugin>
						<groupId>org.apache.rat</groupId>
						<artifactId>apache-rat-plugin</artifactId>
						<executions>
							<execution>
								<goals>
									<goal>check</goal>
								</goals>
								<phase>verify</phase>
							</execution>
						</executions>
					</plugin>
					<plugin>
						<groupId>org.apache.maven.plugins</groupId>
						<artifactId>maven-checkstyle-plugin</artifactId>
						<executions>
							<execution>
								<id>check-style</id>
								<goals>
									<goal>check</goal>
								</goals>
							</execution>
						</executions>
					</plugin>
				</plugins>
			</build>
		</profile>
		<profile>
			<!-- This profile will disable DocLint which performs strict
				JavaDoc processing which was introduced in JDK 8. These are technically errors
				in the JavaDoc which we need to eventually address. However, if a release
				is performed using JDK 8, the JavaDoc generation would fail. By activating
				this profile when running on JDK 8 we can ensure the JavaDocs continue to
				generate successfully -->
			<id>disable-doclint</id>
			<activation>
				<jdk>1.8</jdk>
			</activation>
			<build>
				<pluginManagement>
					<plugins>
						<plugin>
							<groupId>org.apache.maven.plugins</groupId>
							<artifactId>maven-javadoc-plugin</artifactId>
							<configuration>
								<additionalparam>-Xdoclint:none</additionalparam>
							</configuration>
						</plugin>
					</plugins>
				</pluginManagement>
			</build>
		</profile>
	</profiles>

</project><|MERGE_RESOLUTION|>--- conflicted
+++ resolved
@@ -239,8 +239,7 @@
 			<plugin>
 				<groupId>org.apache.maven.plugins</groupId>
 				<artifactId>maven-shade-plugin</artifactId>
-<<<<<<< HEAD
-				<version>2.4.3</version> <!-- older versions of maven-shade-plugin make JMH painful -->
+                <!-- we may not need this <version>2.4.3</version>  older versions of maven-shade-plugin make JMH painful -->
 
 				<executions>
 					<execution>
@@ -291,38 +290,6 @@
 
                 </executions>
             </plugin>
-            <plugin>
-                <groupId>org.apache.rat</groupId>
-                <artifactId>apache-rat-plugin</artifactId>
-                <version>0.11</version>
-                <configuration>
-                    <excludes>
-                        <exclude>nb-configuration.xml</exclude> <!-- courtesy excludes for netbeans users -->
-                        <exclude>nbactions.xml</exclude> <!-- courtesy excludes for netbeans users -->
-                        <exclude>DEPENDENCIES
-                        </exclude> <!-- auto generated file by apache's maven config while building sources.zip -->
-                        <exclude>.travis.yml</exclude> <!-- Travis CI Build Descriptor File -->
-                        <exclude>appveyor.yml</exclude> <!-- AppVeyor CI Build Descriptor File -->
-                    </excludes>
-                </configuration>
-                <dependencies>
-                    <!-- workaround for RAT-158 -->
-                    <dependency>
-                        <groupId>org.apache.maven.doxia</groupId>
-                        <artifactId>doxia-core</artifactId>
-                        <version>1.6</version>
-                        <exclusions>
-                            <exclusion>
-                                <groupId>xerces</groupId>
-                                <artifactId>xercesImpl</artifactId>
-                            </exclusion>
-                        </exclusions>
-                    </dependency>
-                </dependencies>
-            </plugin>
-        </plugins>
-=======
-			</plugin>
 
 			<plugin>
 				<groupId>org.apache.rat</groupId>
@@ -334,7 +301,6 @@
 				<artifactId>maven-release-plugin</artifactId>
 			</plugin>
 		</plugins>
->>>>>>> a5113dd3
 
 		<pluginManagement>
 			<plugins>
